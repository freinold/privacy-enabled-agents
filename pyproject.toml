[project]
name = "privacy-enabled-agents"
version = "0.1.0"
description = "Add your description here"
readme = "README.md"
requires-python = "==3.13.6"
dependencies = [
    "fastapi[standard]==0.116.1",
    "langchain-openai==0.3.29",
    "langchain==0.3.27",
    "langgraph==0.6.4",
    "python-dotenv==1.1.1",
    "langfuse==3.2.3",
    "truststore==0.10.3",
    "pydantic==2.11.7",
    "pydantic-extra-types==2.10.5",
    "phonenumbers==9.0.11",
    "valkey==6.1.0",
    "faker==37.5.3",
<<<<<<< HEAD
    "cryptography==45.0.5",
    "langgraph-checkpoint-redis==0.0.8",
=======
    "cryptography==45.0.6",
    "langgraph-checkpoint-redis==0.1.0",
    "duckduckgo-search==8.1.1",
>>>>>>> b3d41b75
    "stamina==25.1.0",
    "langchain-mistralai==0.2.11",
    "langgraph-cli==0.3.6",
    "schwifty==2025.7.0",
    "geopy==2.4.1",
<<<<<<< HEAD
    "gradio==5.39.0",
    "ddgs==9.5.2",
=======
    "ddgs==9.5.2",
    "gradio==5.42.0",
>>>>>>> b3d41b75
]

[dependency-groups]
dev = [
    "jupyter==1.1.1",
    "pre-commit==4.2.0",
    "pytest==8.4.1",
    "pytest-asyncio==1.1.0",
    "ruff==0.12.8",
]

[tool.pytest.ini_options]
asyncio_default_fixture_loop_scope = "function"

[tool.uv]
add-bounds = "exact"
index-strategy = "unsafe-best-match"<|MERGE_RESOLUTION|>--- conflicted
+++ resolved
@@ -17,26 +17,15 @@
     "phonenumbers==9.0.11",
     "valkey==6.1.0",
     "faker==37.5.3",
-<<<<<<< HEAD
-    "cryptography==45.0.5",
-    "langgraph-checkpoint-redis==0.0.8",
-=======
     "cryptography==45.0.6",
     "langgraph-checkpoint-redis==0.1.0",
-    "duckduckgo-search==8.1.1",
->>>>>>> b3d41b75
     "stamina==25.1.0",
     "langchain-mistralai==0.2.11",
     "langgraph-cli==0.3.6",
     "schwifty==2025.7.0",
     "geopy==2.4.1",
-<<<<<<< HEAD
-    "gradio==5.39.0",
-    "ddgs==9.5.2",
-=======
     "ddgs==9.5.2",
     "gradio==5.42.0",
->>>>>>> b3d41b75
 ]
 
 [dependency-groups]
